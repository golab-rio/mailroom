--- conflicted
+++ resolved
@@ -12,10 +12,6 @@
 	"github.com/gomodule/redigo/redis"
 	"github.com/jmoiron/sqlx"
 	"github.com/nyaruka/librato"
-<<<<<<< HEAD
-	_ "github.com/nyaruka/mailroom/hooks"
-=======
->>>>>>> 38f50553
 	"github.com/nyaruka/mailroom/queue"
 	"github.com/sirupsen/logrus"
 )
@@ -49,26 +45,16 @@
 
 // Mailroom is a service for handling RapidPro events
 type Mailroom struct {
-<<<<<<< HEAD
-	Config         *Config
-	DB             *sqlx.DB
-	RP             *redis.Pool
-	Quit           chan bool
-	CTX            context.Context
-	Cancel         context.CancelFunc
-	WaitGroup      *sync.WaitGroup
-	batchForeman   *Foreman
-	handlerForeman *Foreman
-=======
 	Config    *MailroomConfig
 	DB        *sqlx.DB
-	RedisPool *redis.Pool
+	RP        *redis.Pool
 	Quit      chan bool
 	CTX       context.Context
 	Cancel    context.CancelFunc
 	WaitGroup *sync.WaitGroup
-	foreman   *Foreman
->>>>>>> 38f50553
+
+	batchForeman   *Foreman
+	handlerForeman *Foreman
 }
 
 // NewMailroom creates and returns a new mailroom instance
