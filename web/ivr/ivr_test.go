package ivr

import (
	"encoding/json"
	"fmt"
	"io/ioutil"
	"net/http"
	"net/http/httptest"
	"net/url"
	"strings"
	"sync"
	"testing"

	"github.com/nyaruka/goflow/assets"
	"github.com/nyaruka/mailroom/config"
	"github.com/nyaruka/mailroom/models"
	"github.com/nyaruka/mailroom/queue"
	"github.com/nyaruka/mailroom/starts"
	"github.com/nyaruka/mailroom/web"
	"github.com/sirupsen/logrus"

	"github.com/nyaruka/mailroom/testsuite"
	"github.com/stretchr/testify/assert"

	_ "github.com/nyaruka/mailroom/hooks"
	"github.com/nyaruka/mailroom/ivr"
	"github.com/nyaruka/mailroom/ivr/nexmo"
	"github.com/nyaruka/mailroom/ivr/twiml"
)

func TestTwilioIVR(t *testing.T) {
	ctx, db, rp := testsuite.Reset()
	rc := rp.Get()
	defer rc.Close() 

	// start test server
	ts := httptest.NewServer(http.HandlerFunc(func(w http.ResponseWriter, r *http.Request) {
		r.ParseForm()
		logrus.WithField("method", r.Method).WithField("url", r.URL.String()).WithField("form", r.Form).Info("test server called")
		if strings.HasSuffix(r.URL.String(), "Calls.json") {
			to := r.Form.Get("To")
			if to == "+250700000001" {
				w.WriteHeader(http.StatusCreated)
				w.Write([]byte(`{"sid": "Call1"}`))
			} else if to == "+250700000003" {
				w.WriteHeader(http.StatusCreated)
				w.Write([]byte(`{"sid": "Call2"}`))
			} else {
				w.WriteHeader(http.StatusNotFound)
			}
		}
		if strings.HasSuffix(r.URL.String(), "recording.mp3") {
			w.WriteHeader(http.StatusOK)
		}
	}))
	defer ts.Close()

	twiml.BaseURL = ts.URL
	twiml.IgnoreSignatures = true

	wg := &sync.WaitGroup{}
	server := web.NewServer(ctx, config.Mailroom, db, rp, nil, wg)
	server.Start()
	defer server.Stop()

	// add auth tokens
	db.MustExec(`UPDATE channels_channel SET config = '{"auth_token": "token", "account_sid": "sid", "callback_domain": "localhost:8090"}' WHERE id = $1`, models.TwilioChannelID)

	// create a flow start for cathy and george
	parentSummary := json.RawMessage(`{"flow": {"name": "IVR Flow", "uuid": "2f81d0ea-4d75-4843-9371-3f7465311cce"}, "uuid": "8bc73097-ac57-47fb-82e5-184f8ec6dbef", "status": "active", "contact": {"id": 10000, "name": "Cathy", "urns": ["tel:+250700000001?id=10000&priority=50"], "uuid": "6393abc0-283d-4c9b-a1b3-641a035c34bf", "fields": {"gender": {"text": "F"}}, "groups": [{"name": "Doctors", "uuid": "c153e265-f7c9-4539-9dbc-9b358714b638"}], "timezone": "America/Los_Angeles", "created_on": "2019-07-23T09:35:01.439614-07:00"}, "results": {}}`)

	start := models.NewFlowStart(models.Org1, models.IVRFlow, models.IVRFlowID, nil, []models.ContactID{models.CathyID, models.GeorgeID}, nil, false, true, true, parentSummary, nil)
	err := models.InsertFlowStarts(ctx, db, []*models.FlowStart{start})
	assert.NoError(t, err)

	// call our master starter
<<<<<<< HEAD
	err := starts.CreateFlowBatches(ctx, db, rp, nil, start)
=======
	err = starts.CreateFlowBatches(ctx, db, rp, start)
>>>>>>> e2869951
	assert.NoError(t, err)

	// start our task
	task, err := queue.PopNextTask(rc, queue.HandlerQueue)
	assert.NoError(t, err)
	batch := &models.FlowStartBatch{}
	err = json.Unmarshal(task.Task, batch)
	assert.NoError(t, err)

	// request our call to start
	err = ivr.HandleFlowStartBatch(ctx, config.Mailroom, db, rp, batch) 
	assert.NoError(t, err)

	testsuite.AssertQueryCount(t, db,
		`SELECT COUNT(*) FROM channels_channelconnection WHERE contact_id = $1 AND status = $2 AND external_id = $3`,
		[]interface{}{models.CathyID, models.ConnectionStatusWired, "Call1"},
		1,
	)
	testsuite.AssertQueryCount(t, db,
		`SELECT COUNT(*) FROM channels_channelconnection WHERE contact_id = $1 AND status = $2 AND external_id = $3`,
		[]interface{}{models.GeorgeID, models.ConnectionStatusWired, "Call2"},
		1,
	)

	tcs := []struct {
		Action       string
		ChannelUUID  assets.ChannelUUID
		ConnectionID models.ConnectionID
		Form         url.Values
		StatusCode   int
		Contains     string
	}{
		{
			Action:       "start",
			ChannelUUID:  models.TwilioChannelUUID,
			ConnectionID: models.ConnectionID(1),
			Form:         nil,
			StatusCode:   200,
			Contains:     "Hello there. Please enter one or two.  This flow was triggered by Cathy",
		},
		{
			Action:       "resume",
			ChannelUUID:  models.TwilioChannelUUID,
			ConnectionID: models.ConnectionID(1),
			Form: url.Values{
				"CallStatus": []string{"in-progress"},
				"wait_type":  []string{"gather"},
				"timeout":    []string{"true"},
			},
			StatusCode: 200,
			Contains:   "Sorry, that is not one or two, try again.",
		},
		{
			Action:       "resume",
			ChannelUUID:  models.TwilioChannelUUID,
			ConnectionID: models.ConnectionID(1),
			Form: url.Values{
				"CallStatus": []string{"in-progress"},
				"wait_type":  []string{"gather"},
				"Digits":     []string{"1"},
			},
			StatusCode: 200,
			Contains:   "Great! You said One.",
		},
		{
			Action:       "resume",
			ChannelUUID:  models.TwilioChannelUUID,
			ConnectionID: models.ConnectionID(1),
			Form: url.Values{
				"CallStatus": []string{"in-progress"},
				"wait_type":  []string{"gather"},
				"Digits":     []string{"101"},
			},
			StatusCode: 200,
			Contains:   "too big",
		},
		{
			Action:       "resume",
			ChannelUUID:  models.TwilioChannelUUID,
			ConnectionID: models.ConnectionID(1),
			Form: url.Values{
				"CallStatus": []string{"in-progress"},
				"wait_type":  []string{"gather"},
				"Digits":     []string{"56"},
			},
			StatusCode: 200,
			Contains:   "You picked the number 56",
		},
		{
			Action:       "resume",
			ChannelUUID:  models.TwilioChannelUUID,
			ConnectionID: models.ConnectionID(1),
			Form: url.Values{
				"CallStatus": []string{"in-progress"},
				"wait_type":  []string{"record"},
				// no recording as we don't have S3 to back us up, flow just moves forward
			},
			StatusCode: 200,
			Contains:   "I hope hearing that makes you feel better",
		},
		{
			Action:       "status",
			ChannelUUID:  models.TwilioChannelUUID,
			ConnectionID: models.ConnectionID(1),
			Form: url.Values{
				"CallSid":      []string{"Call1"},
				"CallStatus":   []string{"completed"},
				"CallDuration": []string{"50"},
			},
			StatusCode: 200,
			Contains:   "status updated: D",
		},
		{
			Action:       "start",
			ChannelUUID:  models.TwilioChannelUUID,
			ConnectionID: models.ConnectionID(2),
			Form:         nil,
			StatusCode:   200,
			Contains:     "Hello there. Please enter one or two.",
		},
		{
			Action:       "resume",
			ChannelUUID:  models.TwilioChannelUUID,
			ConnectionID: models.ConnectionID(2),
			Form: url.Values{
				"CallStatus": []string{"completed"},
				"wait_type":  []string{"gather"},
				"Digits":     []string{"56"},
			},
			StatusCode: 200,
			Contains:   "<!--call completed-->",
		},
		{
			Action:       "incoming",
			ChannelUUID:  models.TwilioChannelUUID,
			ConnectionID: models.ConnectionID(3),
			Form: url.Values{
				"CallSid":    []string{"Call2"},
				"CallStatus": []string{"completed"},
				"Caller":     []string{"+12065551212"},
			},
			StatusCode: 200,
			Contains:   "missed call handled",
		},
		{
			Action:       "status",
			ChannelUUID:  models.TwilioChannelUUID,
			ConnectionID: models.ConnectionID(3),
			Form: url.Values{
				"CallSid":      []string{"Call2"},
				"CallStatus":   []string{"failed"},
				"CallDuration": []string{"50"},
			},
			StatusCode: 200,
			Contains:   "<!--status updated: F-->",
		},
	}

	for i, tc := range tcs {
		form := url.Values{
			"action":     []string{tc.Action},
			"connection": []string{fmt.Sprintf("%d", tc.ConnectionID)},
		}
		url := fmt.Sprintf("http://localhost:8090/mr/ivr/c/%s/handle", tc.ChannelUUID) + "?" + form.Encode()
		if tc.Action == "status" {
			url = fmt.Sprintf("http://localhost:8090/mr/ivr/c/%s/status", tc.ChannelUUID)
		}
		if tc.Action == "incoming" {
			url = fmt.Sprintf("http://localhost:8090/mr/ivr/c/%s/incoming", tc.ChannelUUID)
		}
		req, err := http.NewRequest(http.MethodPost, url, strings.NewReader(tc.Form.Encode()))
		assert.NoError(t, err)
		req.Header.Set("Content-Type", "application/x-www-form-urlencoded")

		resp, err := http.DefaultClient.Do(req)
		assert.Equal(t, tc.StatusCode, resp.StatusCode)

		body, _ := ioutil.ReadAll(resp.Body)
		assert.Containsf(t, string(body), tc.Contains, "%d does not contain expected body", i)
	}

	// check our final state of sessions, runs, msgs, connections
	testsuite.AssertQueryCount(t, db,
		`SELECT count(*) FROM flows_flowsession WHERE contact_id = $1 AND status = 'C'`,
		[]interface{}{models.CathyID},
		1,
	)

	testsuite.AssertQueryCount(t, db,
		`SELECT count(*) FROM flows_flowrun WHERE contact_id = $1 AND is_active = FALSE`,
		[]interface{}{models.CathyID},
		1,
	)

	testsuite.AssertQueryCount(t, db,
		`SELECT count(*) FROM channels_channelconnection WHERE contact_id = $1 AND status = 'D' AND duration = 50`,
		[]interface{}{models.CathyID},
		1,
	)

	testsuite.AssertQueryCount(t, db,
		`SELECT count(*) FROM channels_channelconnection WHERE contact_id = $1 AND status = 'D' AND duration = 50`,
		[]interface{}{models.CathyID},
		1,
	)

	testsuite.AssertQueryCount(t, db,
		`SELECT count(*) FROM msgs_msg WHERE contact_id = $1 AND msg_type = 'V' AND connection_id = 1 AND status = 'W' AND direction = 'O'`,
		[]interface{}{models.CathyID},
		7,
	)

	testsuite.AssertQueryCount(t, db,
		`SELECT count(*) FROM channels_channelconnection WHERE status = 'F' AND direction = 'I'`,
		[]interface{}{},
		1,
	)

	testsuite.AssertQueryCount(t, db,
		`SELECT count(*) FROM msgs_msg WHERE contact_id = $1 AND msg_type = 'V' AND connection_id = 1 AND status = 'H' AND direction = 'I'`,
		[]interface{}{models.CathyID},
		5,
	)

	testsuite.AssertQueryCount(t, db,
		`SELECT count(*) FROM channels_channellog WHERE connection_id = 1 AND channel_id IS NOT NULL`,
		[]interface{}{},
		8,
	)

	testsuite.AssertQueryCount(t, db,
		`SELECT count(*) FROM msgs_msg WHERE contact_id = $1 AND msg_type = 'V' AND connection_id = 2 AND ((status = 'H' AND direction = 'I') OR (status = 'W' AND direction = 'O'))`,
		[]interface{}{models.GeorgeID},
		2,
	)

	testsuite.AssertQueryCount(t, db,
		`SELECT count(*) FROM channels_channelconnection WHERE status = 'D' AND contact_id = $1`,
		[]interface{}{models.GeorgeID},
		1,
	)

}

func TestNexmoIVR(t *testing.T) {
	ctx, db, rp := testsuite.Reset()
	rc := rp.Get()
	defer rc.Close()
	models.FlushCache()

	// deactivate our twilio channel
	db.MustExec(`UPDATE channels_channel SET is_active = FALSE WHERE id = $1`, models.TwilioChannelID)

	// add auth tokens
	db.MustExec(`UPDATE channels_channel SET config = '{"nexmo_app_id": "app_id", "nexmo_app_private_key": "-----BEGIN PRIVATE KEY-----\nMIICdgIBADANBgkqhkiG9w0BAQEFAASCAmAwggJcAgEAAoGBAKNwapOQ6rQJHetP\nHRlJBIh1OsOsUBiXb3rXXE3xpWAxAha0MH+UPRblOko+5T2JqIb+xKf9Vi3oTM3t\nKvffaOPtzKXZauscjq6NGzA3LgeiMy6q19pvkUUOlGYK6+Xfl+B7Xw6+hBMkQuGE\nnUS8nkpR5mK4ne7djIyfHFfMu4ptAgMBAAECgYA+s0PPtMq1osG9oi4xoxeAGikf\nJB3eMUptP+2DYW7mRibc+ueYKhB9lhcUoKhlQUhL8bUUFVZYakP8xD21thmQqnC4\nf63asad0ycteJMLb3r+z26LHuCyOdPg1pyLk3oQ32lVQHBCYathRMcVznxOG16VK\nI8BFfstJTaJu0lK/wQJBANYFGusBiZsJQ3utrQMVPpKmloO2++4q1v6ZR4puDQHx\nTjLjAIgrkYfwTJBLBRZxec0E7TmuVQ9uJ+wMu/+7zaUCQQDDf2xMnQqYknJoKGq+\noAnyC66UqWC5xAnQS32mlnJ632JXA0pf9pb1SXAYExB1p9Dfqd3VAwQDwBsDDgP6\nHD8pAkEA0lscNQZC2TaGtKZk2hXkdcH1SKru/g3vWTkRHxfCAznJUaza1fx0wzdG\nGcES1Bdez0tbW4llI5By/skZc2eE3QJAFl6fOskBbGHde3Oce0F+wdZ6XIJhEgCP\niukIcKZoZQzoiMJUoVRrA5gqnmaYDI5uRRl/y57zt6YksR3KcLUIuQJAd242M/WF\n6YAZat3q/wEeETeQq1wrooew+8lHl05/Nt0cCpV48RGEhJ83pzBm3mnwHf8lTBJH\nx6XroMXsmbnsEw==\n-----END PRIVATE KEY-----", "callback_domain": "localhost:8090"}', role='SRCA' WHERE id = $1`, models.NexmoChannelID)

	// start test server
	ts := httptest.NewServer(http.HandlerFunc(func(w http.ResponseWriter, r *http.Request) {
		if r.URL.Query().Get("recording") != "" {
			w.WriteHeader(http.StatusOK)
			w.Write([]byte{})
		} else {
			type CallForm struct {
				To []struct {
					Number int64 `json:"number`
				} `json:"to"`
			}
			body, _ := ioutil.ReadAll(r.Body)
			logrus.WithField("method", r.Method).WithField("url", r.URL.String()).WithField("body", string(body)).Info("test server called")
			form := &CallForm{}
			json.Unmarshal(body, form)
			if form.To[0].Number == 250700000001 {
				w.WriteHeader(http.StatusCreated)
				w.Write([]byte(`{ "uuid": "Call1","status": "started","direction": "outbound","conversation_uuid": "Conversation1"}`))
			} else if form.To[0].Number == 250700000003 {
				w.WriteHeader(http.StatusCreated)
				w.Write([]byte(`{ "uuid": "Call2","status": "started","direction": "outbound","conversation_uuid": "Conversation2"}`))
			} else {
				w.WriteHeader(http.StatusNotFound)
			}
		}
	}))
	defer ts.Close()

	wg := &sync.WaitGroup{}
	server := web.NewServer(ctx, config.Mailroom, db, rp, nil, wg)
	server.Start()
	defer server.Stop()

	ivr.WriteAttachments = false
	nexmo.BaseURL = ts.URL
	nexmo.IgnoreSignatures = true

	// create a flow start for cathy and george
	extra := json.RawMessage(`{"ref_id":"123"}`)
	start := models.NewFlowStart(models.Org1, models.IVRFlow, models.IVRFlowID, nil, []models.ContactID{models.CathyID, models.GeorgeID}, nil, false, true, true, nil, extra)
	models.InsertFlowStarts(ctx, db, []*models.FlowStart{start})

	// call our master starter
	err := starts.CreateFlowBatches(ctx, db, rp, nil, start)
	assert.NoError(t, err)

	// start our task
	task, err := queue.PopNextTask(rc, queue.HandlerQueue)
	assert.NoError(t, err)
	batch := &models.FlowStartBatch{}
	err = json.Unmarshal(task.Task, batch)
	assert.NoError(t, err)

	// request our call to start
	err = ivr.HandleFlowStartBatch(ctx, config.Mailroom, db, rp, batch)
	assert.NoError(t, err)

	testsuite.AssertQueryCount(t, db,
		`SELECT COUNT(*) FROM channels_channelconnection WHERE contact_id = $1 AND status = $2 AND external_id = $3`,
		[]interface{}{models.CathyID, models.ConnectionStatusWired, "Call1"},
		1,
	)
	testsuite.AssertQueryCount(t, db,
		`SELECT COUNT(*) FROM channels_channelconnection WHERE contact_id = $1 AND status = $2 AND external_id = $3`,
		[]interface{}{models.GeorgeID, models.ConnectionStatusWired, "Call2"},
		1,
	)

	tcs := []struct {
		Action       string
		ChannelUUID  assets.ChannelUUID
		ConnectionID models.ConnectionID
		Form         url.Values
		Body         string
		StatusCode   int
		Contains     string
	}{
		{
			Action:       "start",
			ChannelUUID:  models.NexmoChannelUUID,
			ConnectionID: models.ConnectionID(1),
			Body:         `{"from":"12482780345","to":"12067799294","uuid":"80c9a606-717e-48b9-ae22-ce00269cbb08","conversation_uuid":"CON-f90649c3-cbf3-42d6-9ab1-01503befac1c"}`,
			StatusCode:   200,
			Contains:     "Hello there. Please enter one or two. Your reference id is 123",
		},
		{
			Action:       "resume",
			ChannelUUID:  models.NexmoChannelUUID,
			ConnectionID: models.ConnectionID(1),
			Form: url.Values{
				"wait_type": []string{"gather"},
			},
			Body:       `{"dtmf":"3","timed_out":false,"uuid":null,"conversation_uuid":"CON-f90649c3-cbf3-42d6-9ab1-01503befac1c","timestamp":"2019-04-01T21:08:54.680Z"}`,
			StatusCode: 200,
			Contains:   "Sorry, that is not one or two, try again.",
		},
		{
			Action:       "resume",
			ChannelUUID:  models.NexmoChannelUUID,
			ConnectionID: models.ConnectionID(1),
			Form: url.Values{
				"wait_type": []string{"gather"},
			},
			Body:       `{"dtmf":"1","timed_out":false,"uuid":null,"conversation_uuid":"CON-f90649c3-cbf3-42d6-9ab1-01503befac1c","timestamp":"2019-04-01T21:08:54.680Z"}`,
			StatusCode: 200,
			Contains:   "Great! You said One.",
		},
		{
			Action:       "resume",
			ChannelUUID:  models.NexmoChannelUUID,
			ConnectionID: models.ConnectionID(1),
			Form: url.Values{
				"wait_type": []string{"gather"},
			},
			Body:       `{"dtmf":"101","timed_out":false,"uuid":null,"conversation_uuid":"CON-f90649c3-cbf3-42d6-9ab1-01503befac1c","timestamp":"2019-04-01T21:08:54.680Z"}`,
			StatusCode: 200,
			Contains:   "too big",
		},
		{
			Action:       "resume",
			ChannelUUID:  models.NexmoChannelUUID,
			ConnectionID: models.ConnectionID(1),
			Form: url.Values{
				"wait_type": []string{"gather"},
			},
			Body:       `{"dtmf":"56","timed_out":false,"uuid":null,"conversation_uuid":"CON-f90649c3-cbf3-42d6-9ab1-01503befac1c","timestamp":"2019-04-01T21:08:54.680Z"}`,
			StatusCode: 200,
			Contains:   "You picked the number 56",
		},
		{
			Action:       "resume",
			ChannelUUID:  models.NexmoChannelUUID,
			ConnectionID: models.ConnectionID(1),
			Form: url.Values{
				"wait_type":      []string{"recording_url"},
				"recording_uuid": []string{"0c15f253-8e67-45c8-9980-7d38292edd3c"},
			},
			Body:       fmt.Sprintf(`{"recording_url": "%s", "end_time":"2019-04-01T21:08:56.000Z","uuid":"Call1","network":"310260","status":"answered","direction":"outbound","timestamp":"2019-04-01T21:08:56.342Z"}`, ts.URL+"?recording=true"),
			StatusCode: 200,
			Contains:   "inserted recording url",
		},
		{
			Action:       "resume",
			ChannelUUID:  models.NexmoChannelUUID,
			ConnectionID: models.ConnectionID(1),
			Form: url.Values{
				"wait_type":      []string{"record"},
				"recording_uuid": []string{"0c15f253-8e67-45c8-9980-7d38292edd3c"},
			},
			Body:       `{"end_time":"2019-04-01T21:08:56.000Z","uuid":"Call1","network":"310260","status":"answered","direction":"outbound","timestamp":"2019-04-01T21:08:56.342Z", "recording_url": "http://foo.bar/"}`,
			StatusCode: 200,
			Contains:   "I hope hearing that makes you feel better.",
		},
		{
			Action:       "status",
			ChannelUUID:  models.NexmoChannelUUID,
			ConnectionID: models.ConnectionID(1),
			Body:         `{"end_time":"2019-04-01T21:08:56.000Z","uuid":"Call1","network":"310260","duration":"50","start_time":"2019-04-01T21:08:42.000Z","rate":"0.01270000","price":"0.00296333","from":"12482780345","to":"12067799294","conversation_uuid":"CON-f90649c3-cbf3-42d6-9ab1-01503befac1c","status":"completed","direction":"outbound","timestamp":"2019-04-01T21:08:56.342Z"}`,
			StatusCode:   200,
			Contains:     "status updated: D",
		},
		{
			Action:       "start",
			ChannelUUID:  models.NexmoChannelUUID,
			ConnectionID: models.ConnectionID(2),
			Body:         `{"from":"12482780345","to":"12067799294","uuid":"Call2","conversation_uuid":"CON-f90649c3-cbf3-42d6-9ab1-01503befac1c"}`,
			StatusCode:   200,
			Contains:     "Hello there. Please enter one or two.",
		},
		{
			Action:       "resume",
			ChannelUUID:  models.NexmoChannelUUID,
			ConnectionID: models.ConnectionID(2),
			Form: url.Values{
				"wait_type": []string{"gather"},
			},
			Body:       `{"dtmf":"1","timed_out":false,"uuid":"Call2","conversation_uuid":"CON-f90649c3-cbf3-42d6-9ab1-01503befac1c","timestamp":"2019-04-01T21:08:54.680Z"}`,
			StatusCode: 200,
			Contains:   "Great! You said One.",
		},
		{
			Action:       "status",
			ChannelUUID:  models.NexmoChannelUUID,
			ConnectionID: models.ConnectionID(2),
			Body:         `{"end_time":"2019-04-01T21:08:56.000Z","uuid":"Call2","network":"310260","duration":"50","start_time":"2019-04-01T21:08:42.000Z","rate":"0.01270000","price":"0.00296333","from":"12482780345","to":"12067799294","conversation_uuid":"CON-f90649c3-cbf3-42d6-9ab1-01503befac1c","status":"completed","direction":"outbound","timestamp":"2019-04-01T21:08:56.342Z"}`,
			StatusCode:   200,
			Contains:     "status updated: D",
		},
		{
			Action:       "incoming",
			ChannelUUID:  models.NexmoChannelUUID,
			ConnectionID: models.ConnectionID(3),
			Body:         `{"from":"12482780345","to":"12067799294","uuid":"Call3","conversation_uuid":"CON-f90649c3-cbf3-42d6-9ab1-01503befac1c"}`,
			StatusCode:   200,
			Contains:     "missed call handled",
		},
		{
			Action:       "status",
			ChannelUUID:  models.NexmoChannelUUID,
			ConnectionID: models.ConnectionID(3),
			Body:         `{"end_time":"2019-04-01T21:08:56.000Z","uuid":"Call3","network":"310260","duration":"50","start_time":"2019-04-01T21:08:42.000Z","rate":"0.01270000","price":"0.00296333","from":"12482780345","to":"12067799294","conversation_uuid":"CON-f90649c3-cbf3-42d6-9ab1-01503befac1c","status":"failed","direction":"outbound","timestamp":"2019-04-01T21:08:56.342Z"}`,
			StatusCode:   200,
			Contains:     "status updated: F",
		},
	}

	for i, tc := range tcs {
		form := url.Values{
			"action":     []string{tc.Action},
			"connection": []string{fmt.Sprintf("%d", tc.ConnectionID)},
		}
		for k, v := range tc.Form {
			form[k] = v
		}
		url := fmt.Sprintf("http://localhost:8090/mr/ivr/c/%s/handle", tc.ChannelUUID) + "?" + form.Encode()
		if tc.Action == "status" {
			url = fmt.Sprintf("http://localhost:8090/mr/ivr/c/%s/status", tc.ChannelUUID)
		}
		if tc.Action == "incoming" {
			url = fmt.Sprintf("http://localhost:8090/mr/ivr/c/%s/incoming", tc.ChannelUUID)
		}
		req, err := http.NewRequest(http.MethodPost, url, strings.NewReader(tc.Body))
		assert.NoError(t, err)
		req.Header.Set("Content-Type", "application/json")

		resp, err := http.DefaultClient.Do(req)
		assert.Equal(t, tc.StatusCode, resp.StatusCode)

		body, _ := ioutil.ReadAll(resp.Body)
		assert.Containsf(t, string(body), tc.Contains, "%d does not contain expected body", i)
	}

	// check our final state of sessions, runs, msgs, connections
	testsuite.AssertQueryCount(t, db,
		`SELECT count(*) FROM flows_flowsession WHERE contact_id = $1 AND status = 'C'`,
		[]interface{}{models.CathyID},
		1,
	)

	testsuite.AssertQueryCount(t, db,
		`SELECT count(*) FROM flows_flowrun WHERE contact_id = $1 AND is_active = FALSE`,
		[]interface{}{models.CathyID},
		1,
	)

	testsuite.AssertQueryCount(t, db,
		`SELECT count(*) FROM channels_channelconnection WHERE contact_id = $1 AND status = 'D' AND duration = 50`,
		[]interface{}{models.CathyID},
		1,
	)

	testsuite.AssertQueryCount(t, db,
		`SELECT count(*) FROM channels_channelconnection WHERE contact_id = $1 AND status = 'D' AND duration = 50`,
		[]interface{}{models.CathyID},
		1,
	)

	testsuite.AssertQueryCount(t, db,
		`SELECT count(*) FROM msgs_msg WHERE contact_id = $1 AND msg_type = 'V' AND connection_id = 1 AND status = 'W' AND direction = 'O'`,
		[]interface{}{models.CathyID},
		8,
	)

	testsuite.AssertQueryCount(t, db,
		`SELECT count(*) FROM channels_channelconnection WHERE status = 'F' AND direction = 'I'`,
		[]interface{}{},
		1,
	)

	testsuite.AssertQueryCount(t, db,
		`SELECT count(*) FROM msgs_msg WHERE contact_id = $1 AND msg_type = 'V' AND connection_id = 1 AND status = 'H' AND direction = 'I'`,
		[]interface{}{models.CathyID},
		5,
	)

	testsuite.AssertQueryCount(t, db,
		`SELECT count(*) FROM channels_channellog WHERE connection_id = 1 AND channel_id IS NOT NULL`,
		[]interface{}{},
		9,
	)

	testsuite.AssertQueryCount(t, db,
		`SELECT count(*) FROM msgs_msg WHERE contact_id = $1 AND msg_type = 'V' AND connection_id = 2 AND ((status = 'H' AND direction = 'I') OR (status = 'W' AND direction = 'O'))`,
		[]interface{}{models.GeorgeID},
		3,
	)

	testsuite.AssertQueryCount(t, db,
		`SELECT count(*) FROM channels_channelconnection WHERE status = 'D' AND contact_id = $1`,
		[]interface{}{models.GeorgeID},
		1,
	)

}<|MERGE_RESOLUTION|>--- conflicted
+++ resolved
@@ -31,7 +31,7 @@
 func TestTwilioIVR(t *testing.T) {
 	ctx, db, rp := testsuite.Reset()
 	rc := rp.Get()
-	defer rc.Close() 
+	defer rc.Close()
 
 	// start test server
 	ts := httptest.NewServer(http.HandlerFunc(func(w http.ResponseWriter, r *http.Request) {
@@ -74,11 +74,7 @@
 	assert.NoError(t, err)
 
 	// call our master starter
-<<<<<<< HEAD
-	err := starts.CreateFlowBatches(ctx, db, rp, nil, start)
-=======
-	err = starts.CreateFlowBatches(ctx, db, rp, start)
->>>>>>> e2869951
+	err = starts.CreateFlowBatches(ctx, db, rp, nil, start)
 	assert.NoError(t, err)
 
 	// start our task
@@ -89,7 +85,7 @@
 	assert.NoError(t, err)
 
 	// request our call to start
-	err = ivr.HandleFlowStartBatch(ctx, config.Mailroom, db, rp, batch) 
+	err = ivr.HandleFlowStartBatch(ctx, config.Mailroom, db, rp, batch)
 	assert.NoError(t, err)
 
 	testsuite.AssertQueryCount(t, db,
