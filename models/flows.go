package models

import (
	"context"
	"encoding/json"
	"time"

	"github.com/jmoiron/sqlx"
	"github.com/nyaruka/goflow/assets"
	"github.com/nyaruka/goflow/legacy"
	"github.com/pkg/errors"
	"github.com/sirupsen/logrus"
)

type FlowID int

type FlowType string

const (
	IVRFlow       = FlowType("V")
	MessagingFlow = FlowType("M")
	SurveyorFlow  = FlowType("S")
)

// Flow is the mailroom type for a flow
type Flow struct {
	f struct {
		ID             FlowID          `json:"id"`
		UUID           assets.FlowUUID `json:"uuid"`
		Name           string          `json:"name"`
		FlowType       FlowType        `json:"flow_type"`
		Definition     json.RawMessage `json:"definition"`
		IsArchived     bool            `json:"is_archived"`
		IgnoreTriggers bool            `json:"ignore_triggers"`
	}
}

// ID returns the ID for this flow
func (f *Flow) ID() FlowID { return f.f.ID }

// UUID returns the UUID for this flow
func (f *Flow) UUID() assets.FlowUUID { return f.f.UUID }

// Name returns the name of this flow
func (f *Flow) Name() string { return f.f.Name }

// Definition returns the definition for this flow
func (f *Flow) Definition() json.RawMessage { return f.f.Definition }

// FlowType return the type of flow this is
func (f *Flow) FlowType() FlowType { return f.f.FlowType }

// SetDefinition sets our definition from the passed in new definition format
func (f *Flow) SetDefinition(definition json.RawMessage) {
	f.f.Definition = definition
}

// SetLegacyDefinition sets our definition from the passed in legacy definition
func (f *Flow) SetLegacyDefinition(legacyDefinition json.RawMessage) error {
	// load it in from our json
	legacyFlow, err := legacy.ReadLegacyFlow(legacyDefinition)
	if err != nil {
		return errors.Wrapf(err, "error reading flow into legacy format: %s", legacyDefinition)
	}

	// migrate forwards returning our final flow definition
	newFlow, err := legacyFlow.Migrate(false, false)
	if err != nil {
		return errors.Wrapf(err, "error migrating flow: %s", legacyDefinition)
	}

	// write this flow back out in our new format
	f.f.Definition, err = json.Marshal(newFlow)
	if err != nil {
		return errors.Wrapf(err, "error mashalling migrated flow definition: %s", legacyDefinition)
	}

	return nil
}

// IsArchived returns whether this flow is archived
func (f *Flow) IsArchived() bool { return f.f.IsArchived }

// IgnoreTriggers returns whether this flow ignores triggers
func (f *Flow) IgnoreTriggers() bool { return f.f.IgnoreTriggers }

// FlowReference return a channel reference for this flow
func (f *Flow) FlowReference() *assets.FlowReference {
	return assets.NewFlowReference(f.UUID(), f.Name())
}

func loadFlowByUUID(ctx context.Context, db *sqlx.DB, orgID OrgID, flowUUID assets.FlowUUID) (*Flow, error) {
	return loadFlow(ctx, db, selectFlowByUUIDSQL, orgID, flowUUID)
}

func loadFlowByID(ctx context.Context, db *sqlx.DB, orgID OrgID, flowID FlowID) (*Flow, error) {
	return loadFlow(ctx, db, selectFlowByIDSQL, orgID, flowID)
}

// loads the flow with the passed in UUID
func loadFlow(ctx context.Context, db *sqlx.DB, sql string, orgID OrgID, arg interface{}) (*Flow, error) {
	start := time.Now()
	flow := &Flow{}

	rows, err := db.Queryx(sql, orgID, arg)
	if err != nil {
		return nil, errors.Wrapf(err, "error querying flow by: %s", arg)
	}
	defer rows.Close()

	// no row, no flow!
	if !rows.Next() {
		return nil, nil
	}

	err = readJSONRow(rows, &flow.f)
	if err != nil {
		return nil, errors.Wrapf(err, "error reading flow definition by: %s", arg)
	}

	// our definition is really a legacy definition, set it from that
	err = flow.SetLegacyDefinition(flow.f.Definition)
	if err != nil {
		return nil, errors.Wrapf(err, "error setting flow definition from legacy")
	}

	logrus.WithField("elapsed", time.Since(start)).WithField("org_id", orgID).WithField("flow", arg).Debug("loaded flow")

	return flow, nil
}

const selectFlowByUUIDSQL = `
SELECT ROW_TO_JSON(r) FROM (SELECT
<<<<<<< HEAD
	f.id as id, 
	f.uuid as uuid,
	f.name as name,
	f.is_archived as is_archived,
	f.ignore_triggers as ignore_triggers,
	f.flow_type as flow_type,
	fr.definition::jsonb || 
	jsonb_build_object(
		'flow_type', f.flow_type, 
		'metadata', jsonb_build_object(
			'uuid', f.uuid, 
			'id', f.id,
			'name', f.name, 
			'revision', fr.revision, 
			'expires', f.expires_after_minutes
		)
=======
	id, 
	uuid, 
	name,
	is_archived,
	ignore_triggers,
	definition::jsonb || 
		jsonb_build_object(
			'flow_type', f.flow_type, 
			'metadata', jsonb_build_object(
				'uuid', f.uuid, 
				'id', f.id,
				'name', f.name, 
				'revision', revision, 
				'expires', f.expires_after_minutes
			)
>>>>>>> 0ee6ba3a
	) as definition
FROM
	flows_flow f
LEFT JOIN (
	SELECT 
		flow_id, 
		definition, 
		revision
	FROM 
		flows_flowrevision
	WHERE
		flow_id = ANY(SELECT id FROM flows_flow WHERE uuid = $2) AND
		is_active = TRUE
	ORDER BY 
		revision DESC
	LIMIT 1
) fr ON fr.flow_id = f.id
WHERE
    org_id = $1 AND
	uuid = $2 AND
	is_active = TRUE
) r;`

const selectFlowByIDSQL = `
SELECT ROW_TO_JSON(r) FROM (SELECT
<<<<<<< HEAD
	f.id as id,
	f.uuid as uuid,
	f.name as name,
	f.is_archived as is_archived,
	f.ignore_triggers as ignore_triggers,
	f.flow_type as flow_type,
	fr.definition::jsonb || 
	jsonb_build_object(
		'flow_type', f.flow_type, 
		'metadata', jsonb_build_object(
			'uuid', f.uuid, 
			'id', f.id,
			'name', f.name, 
			'revision', fr.revision, 
			'expires', f.expires_after_minutes
		)
=======
	id, 
	uuid, 
	name,
	is_archived,
	ignore_triggers,
	definition::jsonb || 
		jsonb_build_object(
			'flow_type', f.flow_type, 
			'metadata', jsonb_build_object(
				'uuid', f.uuid, 
				'id', f.id,
				'name', f.name, 
				'revision', revision, 
				'expires', f.expires_after_minutes
			)
>>>>>>> 0ee6ba3a
	) as definition
FROM
	flows_flow f
LEFT JOIN (
	SELECT 
		flow_id, 
		definition, 
		revision
	FROM 
		flows_flowrevision
	WHERE
		flow_id = $2 AND
		is_active = TRUE
	ORDER BY 
		revision DESC
	LIMIT 1
) fr ON fr.flow_id = f.id
WHERE
    org_id = $1 AND
	id = $2 AND
	is_active = TRUE
) r;`<|MERGE_RESOLUTION|>--- conflicted
+++ resolved
@@ -131,29 +131,12 @@
 
 const selectFlowByUUIDSQL = `
 SELECT ROW_TO_JSON(r) FROM (SELECT
-<<<<<<< HEAD
-	f.id as id, 
-	f.uuid as uuid,
-	f.name as name,
-	f.is_archived as is_archived,
-	f.ignore_triggers as ignore_triggers,
-	f.flow_type as flow_type,
-	fr.definition::jsonb || 
-	jsonb_build_object(
-		'flow_type', f.flow_type, 
-		'metadata', jsonb_build_object(
-			'uuid', f.uuid, 
-			'id', f.id,
-			'name', f.name, 
-			'revision', fr.revision, 
-			'expires', f.expires_after_minutes
-		)
-=======
 	id, 
 	uuid, 
 	name,
 	is_archived,
 	ignore_triggers,
+	flow_type,
 	definition::jsonb || 
 		jsonb_build_object(
 			'flow_type', f.flow_type, 
@@ -164,7 +147,6 @@
 				'revision', revision, 
 				'expires', f.expires_after_minutes
 			)
->>>>>>> 0ee6ba3a
 	) as definition
 FROM
 	flows_flow f
@@ -190,29 +172,12 @@
 
 const selectFlowByIDSQL = `
 SELECT ROW_TO_JSON(r) FROM (SELECT
-<<<<<<< HEAD
-	f.id as id,
-	f.uuid as uuid,
-	f.name as name,
-	f.is_archived as is_archived,
-	f.ignore_triggers as ignore_triggers,
-	f.flow_type as flow_type,
-	fr.definition::jsonb || 
-	jsonb_build_object(
-		'flow_type', f.flow_type, 
-		'metadata', jsonb_build_object(
-			'uuid', f.uuid, 
-			'id', f.id,
-			'name', f.name, 
-			'revision', fr.revision, 
-			'expires', f.expires_after_minutes
-		)
-=======
 	id, 
 	uuid, 
 	name,
 	is_archived,
 	ignore_triggers,
+	flow_type,
 	definition::jsonb || 
 		jsonb_build_object(
 			'flow_type', f.flow_type, 
@@ -223,7 +188,6 @@
 				'revision', revision, 
 				'expires', f.expires_after_minutes
 			)
->>>>>>> 0ee6ba3a
 	) as definition
 FROM
 	flows_flow f
