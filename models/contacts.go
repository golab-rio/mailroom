package models

import (
	"context"
	"database/sql/driver"
	"fmt"
	"net/url"
	"strconv"
	"time"

	"github.com/lib/pq"
	"github.com/nyaruka/null"

	"github.com/jmoiron/sqlx"
	"github.com/nyaruka/gocommon/urns"
	"github.com/nyaruka/goflow/assets"
	"github.com/nyaruka/goflow/excellent/types"
	"github.com/nyaruka/goflow/flows"
	"github.com/nyaruka/goflow/utils"
	"github.com/pkg/errors"
	"github.com/sirupsen/logrus"
)

// URNID is our type for urn ids, which can be null
type URNID null.Int

// ContactID is our type for contact ids, which can be null
type ContactID null.Int

const (
	topURNPriority = 1000

	NilURNID     = URNID(0)
	NilContactID = ContactID(0)
)

// LoadContacts loads a set of contacts for the passed in ids
func LoadContacts(ctx context.Context, db Queryer, org *OrgAssets, ids []ContactID) ([]*Contact, error) {
	start := time.Now()

	rows, err := db.QueryxContext(ctx, selectContactSQL, pq.Array(ids))
	if err != nil {
		return nil, errors.Wrap(err, "error selecting contacts")
	}
	defer rows.Close()

	contacts := make([]*Contact, 0, len(ids))
	for rows.Next() {
		e := &contactEnvelope{}
		err := readJSONRow(rows, e)
		if err != nil {
			return nil, errors.Wrap(err, "error scanning contact json")
		}

		contact := &Contact{
			id:         ContactID(e.ID),
			uuid:       e.UUID,
			name:       e.Name,
			language:   e.Language,
			isStopped:  e.IsStopped,
			isBlocked:  e.IsBlocked,
			modifiedOn: e.ModifiedOn,
			createdOn:  e.CreatedOn,
		}

		// load our real groups
		groups := make([]*Group, 0, len(e.GroupIDs))
		for _, g := range e.GroupIDs {
			group := org.GroupByID(g)
			if group != nil {
				groups = append(groups, group)
			}
		}
		contact.groups = groups

		// create our map of field values filtered by what we know exists
		fields := make(map[string]*flows.Value)
		orgFields, _ := org.Fields()
		for _, f := range orgFields {
			field := f.(*Field)
			cv, found := e.Fields[field.UUID()]
			if found {
				value := flows.NewValue(
					cv.Text,
					cv.Datetime,
					cv.Number,
					cv.State,
					cv.District,
					cv.Ward,
				)
				fields[field.Key()] = value
			}
		}
		contact.fields = fields

		// finally build up our URN objects
		contactURNs := make([]urns.URN, 0, len(e.URNs))
		for _, u := range e.URNs {
			urn, err := u.AsURN(org)
			if err != nil {
				logrus.Error("invalid URN, ignoring")
				continue
			}
			contactURNs = append(contactURNs, urn)
		}
		contact.urns = contactURNs

		contacts = append(contacts, contact)
	}

	logrus.WithField("elapsed", time.Since(start)).WithField("count", len(contacts)).Debug("loaded contacts")

	return contacts, nil
}

// ContactIDsFromReferences queries the contacts for the passed in org, returning the contact ids for the references
func ContactIDsFromReferences(ctx context.Context, tx Queryer, org *OrgAssets, refs []*flows.ContactReference) ([]ContactID, error) {
	// build our list of UUIDs
	uuids := make([]interface{}, len(refs))
	for i := range refs {
		uuids[i] = refs[i].UUID
	}

	ids := make([]ContactID, 0, len(refs))
	rows, err := tx.QueryxContext(ctx,
		`SELECT id FROM contacts_contact WHERE org_id = $1 AND uuid = ANY($2) AND is_active = TRUE`,
		org.OrgID(), pq.Array(uuids),
	)
	if err != nil {
		return nil, errors.Wrapf(err, "error selecting contact ids by uuid")
	}
	defer rows.Close()

	var id ContactID
	for rows.Next() {
		err := rows.Scan(&id)
		if err != nil {
			return nil, errors.Wrapf(err, "error scanning contact id")
		}
		ids = append(ids, id)
	}
	return ids, nil
}

// FlowContact converts our mailroom contact into a flow contact for use in the engine
func (c *Contact) FlowContact(org *OrgAssets, session flows.SessionAssets) (*flows.Contact, error) {
	// convert our groups to a list of asset groups
	groups := make([]assets.Group, len(c.groups))
	for i, g := range c.groups {
		groups[i] = g
	}

	// create our flow contact
	contact, err := flows.NewContact(
		session,
		c.uuid,
		flows.ContactID(c.id),
		c.name,
		c.language,
		org.Env().Timezone(),
		c.createdOn,
		c.urns,
		groups,
		c.fields,
	)
	if err != nil {
		return nil, errors.Wrapf(err, "error creating flow contact")
	}

	return contact, nil
}

// URNForID returns the flow URN for the passed in URN, return NilURN if not found
func (c *Contact) URNForID(urnID URNID) urns.URN {
	for _, u := range c.urns {
		if GetURNID(u) == urnID {
			return u
		}
	}

	return urns.NilURN
}

// Unstop sets the is_stopped attribute to false for this contact
func (c *Contact) Unstop(ctx context.Context, db *sqlx.DB) error {
	_, err := db.ExecContext(ctx, `UPDATE contacts_contact SET is_stopped = FALSE, modified_on = NOW() WHERE id = $1`, c.id)
	if err != nil {
		return errors.Wrapf(err, "error unstopping contact")
	}
	c.isStopped = false
	return nil
}

// Contact is our mailroom struct that represents a contact
type Contact struct {
	id         ContactID
	uuid       flows.ContactUUID
	name       string
	language   utils.Language
	isStopped  bool
	isBlocked  bool
	fields     map[string]*flows.Value
	groups     []*Group
	urns       []urns.URN
	modifiedOn time.Time
	createdOn  time.Time
}

func (c *Contact) ID() ContactID                   { return c.id }
func (c *Contact) UUID() flows.ContactUUID         { return c.uuid }
func (c *Contact) Name() string                    { return c.name }
func (c *Contact) Language() utils.Language        { return c.language }
func (c *Contact) IsStopped() bool                 { return c.isStopped }
func (c *Contact) IsBlocked() bool                 { return c.isBlocked }
func (c *Contact) Fields() map[string]*flows.Value { return c.fields }
func (c *Contact) Groups() []*Group                { return c.groups }
func (c *Contact) URNs() []urns.URN                { return c.urns }
func (c *Contact) ModifiedOn() time.Time           { return c.modifiedOn }
func (c *Contact) CreatedOn() time.Time            { return c.createdOn }

// fieldValueEnvelope is our utility struct for the value of a field
type fieldValueEnvelope struct {
	Text     types.XText        `json:"text"`
	Datetime *types.XDateTime   `json:"datetime,omitempty"`
	Number   *types.XNumber     `json:"number,omitempty"`
	State    flows.LocationPath `json:"state,omitempty"`
	District flows.LocationPath `json:"district,omitempty"`
	Ward     flows.LocationPath `json:"ward,omitempty"`
}

type ContactURN struct {
	ID        URNID     `json:"id"          db:"id"`
	Priority  int       `json:"priority"    db:"priority"`
	Scheme    string    `json:"scheme"      db:"scheme"`
	Path      string    `json:"path"        db:"path"`
	Display   string    `json:"display"     db:"display"`
	Auth      string    `json:"auth"        db:"auth"`
	ChannelID ChannelID `json:"channel_id"  db:"channel_id"`
}

// AsURN returns a full URN representation including the query parameters needed by goflow and mailroom
func (u *ContactURN) AsURN(org *OrgAssets) (urns.URN, error) {
	// load any channel if present
	var channel *Channel
	if u.ChannelID != ChannelID(0) {
		channel = org.ChannelByID(u.ChannelID)
	}

	// we build our query from a combination of preferred channel and auth
	query := url.Values{
		"id":       []string{fmt.Sprintf("%d", u.ID)},
		"priority": []string{fmt.Sprintf("%d", u.Priority)},
	}
	if channel != nil {
		query["channel"] = []string{string(channel.UUID())}
	}
	if u.Auth != "" {
		query["auth"] = []string{u.Auth}
	}

	// create our URN
	urn, err := urns.NewURNFromParts(u.Scheme, u.Path, query.Encode(), u.Display)
	if err != nil {
		return urns.NilURN, errors.Wrapf(err, "invalid URN %s:%s", u.Scheme, u.Path)
	}

	return urn, nil
}

// contactEnvelope is our JSON structure for a contact as read from the database
type contactEnvelope struct {
	ID         ContactID                         `json:"id"`
	UUID       flows.ContactUUID                 `json:"uuid"`
	Name       string                            `json:"name"`
	Language   utils.Language                    `json:"language"`
	IsStopped  bool                              `json:"is_stopped"`
	IsBlocked  bool                              `json:"is_blocked"`
	Fields     map[FieldUUID]*fieldValueEnvelope `json:"fields"`
	GroupIDs   []GroupID                         `json:"group_ids"`
	URNs       []ContactURN                      `json:"urns"`
	ModifiedOn time.Time                         `json:"modified_on"`
	CreatedOn  time.Time                         `json:"created_on"`
}

const selectContactSQL = `
SELECT ROW_TO_JSON(r) FROM (SELECT
	id,
	org_id,
	uuid,
	name,
	language,
	is_stopped,
	is_blocked,
	is_active,
	created_on,
	modified_on,
	fields,
	g.groups AS group_ids,
	u.urns AS urns
FROM
	contacts_contact c
LEFT JOIN (
	SELECT 
		contact_id, 
		ARRAY_AGG(contactgroup_id) AS groups 
	FROM 
		contacts_contactgroup_contacts g
	WHERE
		g.contact_id = ANY($1)		
	GROUP BY 
		contact_id
) g ON c.id = g.contact_id
LEFT JOIN (
	SELECT 
		contact_id, 
		array_agg(
			json_build_object(
				'id', u.id, 
				'scheme', u.scheme,
				'path', path,
				'display', display,
            	'auth', auth,
				'channel_id', channel_id,
				'priority', priority
			) ORDER BY priority DESC, id ASC
		) as urns 
	FROM 
		contacts_contacturn u 
	WHERE
		u.contact_id = ANY($1)
	GROUP BY 
		contact_id
) u ON c.id = u.contact_id
WHERE 
	c.id = ANY($1) AND
	is_test = FALSE AND
	is_active = TRUE
) r;
`

// ContactIDsFromURNs will fetch or create the contacts for the passed in URNs, returning a map the same length as
// the passed in URNs with the ids of the contacts.
func ContactIDsFromURNs(ctx context.Context, db *sqlx.DB, org *OrgAssets, assets flows.SessionAssets, us []urns.URN) (map[urns.URN]ContactID, error) {
	// build a map of our urns to contact id
	urnMap := make(map[urns.URN]ContactID, len(us))

	// and another map from URN identity to the passed in URN
	urnIdentities := make(map[urns.URN]urns.URN, len(us))
	for _, u := range us {
		urnIdentities[u.Identity()] = u
	}

	// try to select our contact ids
	identities := make([]string, len(us))
	for i := range us {
		if us[i] == urns.NilURN {
			return nil, errors.Errorf("cannot look up contact without URN")
		}

		identities[i] = us[i].Identity().String()
	}

	rows, err := db.QueryxContext(ctx,
		`SELECT contact_id, identity FROM contacts_contacturn WHERE org_id = $1 AND identity = ANY($2) AND contact_id IS NOT NULL`,
		org.OrgID(), pq.Array(identities),
	)

	if err != nil {
		return nil, errors.Wrapf(err, "error querying contact urns")
	}
	defer rows.Close()

	for rows.Next() {
		var urn urns.URN
		var id ContactID

		err := rows.Scan(&id, &urn)
		if err != nil {
			return nil, errors.Wrapf(err, "error scanning urn result")
		}

		original, found := urnIdentities[urn]
		if !found {
			return nil, errors.Wrapf(err, "unable to find original URN from identity")
		}

		urnMap[original] = id
	}

	// if we didn't find some contacts
	if len(urnMap) < len(us) {
		// create the contacts that are missing
		for _, u := range us {
			if urnMap[u] == NilContactID {
				id, err := CreateContact(ctx, db, org, assets, u)
				if err != nil {
					return nil, errors.Wrapf(err, "error while creating contact")
				}

				original, found := urnIdentities[u]
				if !found {
					return nil, errors.Wrapf(err, "unable to find original URN from identity")
				}
				urnMap[original] = ContactID(id)
			}
		}
	}

	// return our map of urns to ids
	return urnMap, nil
}

// CreateContact creates a new contact for the passed in org with the passed in URNs
func CreateContact(ctx context.Context, db *sqlx.DB, org *OrgAssets, assets flows.SessionAssets, urn urns.URN) (ContactID, error) {
	// we have a URN, first try to look up the URN
	tx, err := db.BeginTxx(ctx, nil)
	if err != nil {
		return NilContactID, errors.Wrapf(err, "unable to start transaction")
	}

	// first insert our contact
	var contactID ContactID
	err = tx.GetContext(ctx, &contactID,
		`INSERT INTO 
		contacts_contact
			(org_id, is_active, is_blocked, is_test, is_stopped, uuid, created_on, modified_on, created_by_id, modified_by_id, name) 
		VALUES
			($1, TRUE, FALSE, FALSE, FALSE, $2, NOW(), NOW(), 1, 1, '')
		RETURNING id`,
		org.OrgID(), utils.NewUUID(),
	)

	if err != nil {
		return NilContactID, errors.Wrapf(err, "error inserting new contact")
	}

	// handler for when we insert the URN or commit, we try to look the contact up instead
	handleURNError := func(err error) (ContactID, error) {
		if pqErr, ok := err.(*pq.Error); ok {
			// if this was a duplicate URN, we should be able to select this contact instead
			if pqErr.Code.Name() == "unique_violation" {
				ids, err := ContactIDsFromURNs(ctx, db, org, assets, []urns.URN{urn})
				if err != nil || len(ids) == 0 {
					return NilContactID, errors.Wrapf(err, "unable to load contact for urn: %s", urn)
				}
				return ids[urn], nil
			}
		}
		return NilContactID, errors.Wrapf(err, "error creating new contact")
	}

	// now try to insert our URN if we have one
	if urn != urns.NilURN {
		_, err := tx.Exec(
			`INSERT INTO 
			contacts_contacturn
				(org_id, identity, path, scheme, display, auth, priority, channel_id, contact_id)
			VALUES
				($1, $2, $3, $4, $5, $6, $7, $8, $9)`,
			org.OrgID(), urn.Identity(), urn.Path(), urn.Scheme(), urn.Display(), getURNAuth(urn), topURNPriority, nil, contactID,
		)

		if err != nil {
			tx.Rollback()
			return handleURNError(err)
		}
	}

	// load a full contact so that we can calculate dynamic groups
	contacts, err := LoadContacts(ctx, tx, org, []ContactID{contactID})
	if err != nil {
		return NilContactID, errors.Wrapf(err, "error loading new contact")
	}

	flowContact, err := contacts[0].FlowContact(org, assets)
	if err != nil {
		return NilContactID, errors.Wrapf(err, "error creating flow contact")
	}

	// now calculate dynamic groups
	err = CalculateDynamicGroups(ctx, tx, org, flowContact)
	if err != nil {
		return NilContactID, errors.Wrapf(err, "error calculating dynamic groups")
	}

	// try to commit
	err = tx.Commit()

	if err != nil {
		tx.Rollback()
		return handleURNError(err)
	}

	return contactID, nil
}

// URNForURN will return a URN for the passed in URN including all the special query parameters
// set that goflow and mailroom depend on.
func URNForURN(ctx context.Context, tx Queryer, org *OrgAssets, u urns.URN) (urns.URN, error) {
	urn := &ContactURN{}
	rows, err := tx.QueryxContext(ctx,
		`SELECT row_to_json(r) FROM (SELECT id, scheme, path, display, auth, channel_id, priority FROM contacts_contacturn WHERE identity = $1 AND org_id = $2) r;`,
		u.Identity(), org.OrgID(),
	)
	if !rows.Next() {
		return urns.NilURN, errors.Errorf("no urn with identity: %s", u.Identity())
	}

	err = readJSONRow(rows, urn)
	if err != nil {
		return urns.NilURN, errors.Wrapf(err, "error loading contact urn")
	}

	return urn.AsURN(org)
}

// URNForID will return a URN for the passed in ID including all the special query parameters
// set that goflow and mailroom depend on. Generally this URN is build when loading a contact
// but occasionally we need to load URNs one by one and this accomplishes that
func URNForID(ctx context.Context, tx Queryer, org *OrgAssets, urnID URNID) (urns.URN, error) {
	urn := &ContactURN{}
	rows, err := tx.QueryxContext(ctx,
		`SELECT row_to_json(r) FROM (SELECT id, scheme, path, display, auth, channel_id, priority FROM contacts_contacturn WHERE id = $1) r;`,
		urnID,
	)
	if !rows.Next() {
		return urns.NilURN, errors.Errorf("no urn with id: %d", urnID)
	}

	err = readJSONRow(rows, urn)
	if err != nil {
		return urns.NilURN, errors.Wrapf(err, "error loading contact urn")
	}

	return urn.AsURN(org)
}

// CalculateDynamicGroups recalculates all the dynamic groups for the passed in contact, recalculating
// campaigns as necessary based on those group changes.
func CalculateDynamicGroups(ctx context.Context, tx Queryer, org *OrgAssets, contact *flows.Contact) error {
	orgGroups, _ := org.Groups()
	added, removed, errs := contact.ReevaluateDynamicGroups(org.Env(), flows.NewGroupAssets(orgGroups))
	if len(errs) > 0 {
		return errors.Wrapf(errs[0], "error calculating dynamic groups")
	}

	campaigns := make(map[CampaignID]*Campaign)

	groupAdds := make([]*GroupAdd, 0, 1)
	for _, a := range added {
		group := org.GroupByUUID(a.UUID())
		if group == nil {
			return errors.Errorf("added to unknown group: %s", a.UUID())
		}
		groupAdds = append(groupAdds, &GroupAdd{
			ContactID: ContactID(contact.ID()),
			GroupID:   group.ID(),
		})

		// add in any campaigns we may qualify for
		for _, c := range org.CampaignByGroupID(group.ID()) {
			campaigns[c.ID()] = c
		}
	}
	err := AddContactsToGroups(ctx, tx, groupAdds)
	if err != nil {
		return errors.Wrapf(err, "error adding contact to groups")
	}

	groupRemoves := make([]*GroupRemove, 0, 1)
	for _, r := range removed {
		group := org.GroupByUUID(r.UUID())
		if group == nil {
			return errors.Wrapf(err, "removed from an unknown group: %s", r.UUID())
		}
		groupRemoves = append(groupRemoves, &GroupRemove{
			ContactID: ContactID(contact.ID()),
			GroupID:   group.ID(),
		})
	}
	err = RemoveContactsFromGroups(ctx, tx, groupRemoves)
	if err != nil {
		return errors.Wrapf(err, "error removing contact from group")
	}

	// clear any unfired campaign events for this contact
	err = DeleteUnfiredContactEvents(ctx, tx, ContactID(contact.ID()))
	if err != nil {
		return errors.Wrapf(err, "error deleting unfired events for contact")
	}

	// for each campaign figure out if we need to be added to any events
	fireAdds := make([]*FireAdd, 0, 2)
	tz := org.Env().Timezone()
	now := time.Now()
	for _, c := range campaigns {
		for _, ce := range c.Events() {
			scheduled, err := ce.ScheduleForContact(tz, now, contact)
			if err != nil {
				return errors.Wrapf(err, "error calculating schedule for event: %d", ce.ID())
			}

			if scheduled != nil {
				fireAdds = append(fireAdds, &FireAdd{
					ContactID: ContactID(contact.ID()),
					EventID:   ce.ID(),
					Scheduled: *scheduled,
				})
			}
		}
	}

	// add any event adds
	err = AddEventFires(ctx, tx, fireAdds)
	if err != nil {
		return errors.Wrapf(err, "unable to add new event fires for contact")
	}

	return nil
}

// StopContact stops the contact with the passed in id, removing them from all groups and setting
// their state to stopped.
func StopContact(ctx context.Context, tx *sqlx.Tx, orgID OrgID, contactID ContactID) error {
	// delete the contact from all groups
	_, err := tx.ExecContext(ctx, deleteAllContactGroupsSQL, orgID, contactID)
	if err != nil {
		return errors.Wrapf(err, "error removing stopped contact from groups")
	}

	// remove the contact from any triggers
	// TODO: this could leave a trigger with no contacts or groups
	_, err = tx.ExecContext(ctx, deleteAllContactTriggersSQL, contactID)
	if err != nil {
		return errors.Wrapf(err, "error removing contact from triggers")
	}

	// mark as stopped
	_, err = tx.ExecContext(ctx, markContactStoppedSQL, contactID)
	if err != nil {
		return errors.Wrapf(err, "error marking contact as stopped")
	}

	return nil
}

const deleteAllContactGroupsSQL = `
DELETE FROM
	contacts_contactgroup_contacts
WHERE
	contact_id = $2 AND
	contactgroup_id = (SELECT id from contacts_contactgroup WHERE org_id = $1 and group_type = 'U')
`

const deleteAllContactTriggersSQL = `
DELETE FROM
	triggers_trigger_contacts
WHERE
	contact_id = $1
`

const markContactStoppedSQL = `
UPDATE
	contacts_contact
SET
	is_stopped = TRUE,
	modified_on = NOW()
WHERE 
	id = $1
`

// UpdatePreferredURN updates the URNs for the contact (if needbe) to have the passed in URN as top priority
// with the passed in channel as the preferred channel
func (c *Contact) UpdatePreferredURN(ctx context.Context, tx Queryer, org *OrgAssets, urnID URNID, channel *Channel) error {
	// no urns? that's an error
	if len(c.urns) == 0 {
		return errors.Errorf("can't set preferred URN on contact with no URNs")
	}

	// no channel, that's an error
	if channel == nil {
		return errors.Errorf("can't set preferred channel to a nil channel")
	}

	// is this already our top URN
	topURNID := URNID(GetURNInt(c.urns[0], "id"))
	topChannelID := GetURNChannelID(org, c.urns[0])

	// we are already the top URN, nothing to do
	if topURNID == urnID && topChannelID != nil && *topChannelID == channel.ID() {
		return nil
	}

	// we need to build a new list, first find our URN
	topURN := urns.NilURN
	newURNs := make([]urns.URN, 0, len(c.urns))

	priority := topURNPriority - 1
	for _, urn := range c.urns {
		id := URNID(GetURNInt(urn, "id"))
		if id == urnID {
			updated, err := updateURNChannelPriority(urn, channel, topURNPriority)
			if err != nil {
				return errors.Wrapf(err, "error updating channel on urn")
			}
			topURN = updated
		} else {
			updated, err := updateURNChannelPriority(urn, nil, priority)
			if err != nil {
				return errors.Wrapf(err, "error updating priority on urn")
			}
			newURNs = append(newURNs, updated)
			priority--
		}
	}

	if topURN == urns.NilURN {
		return errors.Errorf("unable to find urn with id: %d", urnID)
	}

	c.urns = []urns.URN{topURN}
	c.urns = append(c.urns, newURNs...)

	change := &ContactURNsChanged{
		ContactID: ContactID(c.ID()),
		URNs:      c.urns,
	}

	// write our new state to the db
	err := UpdateContactURNs(ctx, tx, org, []*ContactURNsChanged{change})
	if err != nil {
		return errors.Wrapf(err, "error updating urns for contact")
	}

	err = UpdateContactModifiedOn(ctx, tx, []ContactID{c.ID()})
	if err != nil {
		return errors.Wrapf(err, "error updating modified on on contact")
	}

	return nil
}

func GetURNInt(urn urns.URN, key string) int {
	values, err := urn.Query()
	if err != nil {
		return 0
	}

	value, _ := strconv.Atoi(values.Get(key))
	return value
}

func getURNAuth(urn urns.URN) null.String {
	values, err := urn.Query()
	if err != nil {
		return null.NullString
	}

	value := values.Get("auth")
	if value == "" {
		return null.NullString
	}
	return null.String(value)
}

func GetURNChannelID(org *OrgAssets, urn urns.URN) *ChannelID {
	values, err := urn.Query()
	if err != nil {
		return nil
	}

	channelUUID := values.Get("channel")
	if channelUUID == "" {
		return nil
	}

	channel := org.ChannelByUUID(assets.ChannelUUID(channelUUID))
	if channel != nil {
		channelID := channel.ID()
		return &channelID
	}
	return nil
}

func GetURNID(urn urns.URN) URNID {
	values, err := urn.Query()
	if err != nil {
		return NilURNID
	}

	urnStr := values.Get("id")
	urnID, err := strconv.Atoi(urnStr)
	if err != nil {
		return NilURNID
	}

	return URNID(urnID)
}

func updateURNChannelPriority(urn urns.URN, channel *Channel, priority int) (urns.URN, error) {
	query, err := urn.Query()
	if err != nil {
		return urns.NilURN, errors.Errorf("error parsing query from URN: %s", urn)
	}
	if channel != nil {
		query["channel"] = []string{string(channel.UUID())}
	}
	query["priority"] = []string{strconv.FormatInt(int64(priority), 10)}

	urn, err = urns.NewURNFromParts(urn.Scheme(), urn.Path(), query.Encode(), urn.Display())
	if err != nil {
		return urns.NilURN, errors.Wrapf(err, "unable to create new urn")
	}

	return urn, nil
}

// UpdateContactModifiedOn updates modified on on the passed in contact
func UpdateContactModifiedOn(ctx context.Context, tx Queryer, contactIDs []ContactID) error {
	_, err := tx.ExecContext(ctx, `UPDATE contacts_contact SET modified_on = NOW() WHERE id = ANY($1)`, pq.Array(contactIDs))
	return err
}

// UpdateContactURNs updates the contact urns in our database to match the passed in changes
func UpdateContactURNs(ctx context.Context, tx Queryer, org *OrgAssets, changes []*ContactURNsChanged) error {
	// keep track of all our inserts
	inserts := make([]interface{}, 0, len(changes))

	// and updates
	updates := make([]interface{}, 0, len(changes))

	// identities we are inserting
	identities := make([]string, 0, 1)

	// for each of our changes (one per contact)
	for _, change := range changes {
		// priority for each contact starts at 1000
		priority := topURNPriority

		// for each of our urns
		for _, urn := range change.URNs {
			// parse our query
			query, err := urn.Query()
			if err != nil {
				return errors.Wrapf(err, "error parsing query for urn: %s", urn)
			}

			// figure out if we have a channel
			channelID := GetURNChannelID(org, urn)

			// do we have an id?
			urnID := GetURNInt(urn, "id")

			if urnID > 0 {
				// if so, this is a URN update
				updates = append(updates, &urnUpdate{
					URNID:     URNID(urnID),
					ChannelID: channelID,
					Priority:  priority,
				})
			} else {
				// otherwise this is a new URN insert
				var display *string
				if urn.Display() != "" {
					d := urn.Display()
					display = &d
				}

				var auth *string
				if len(query["auth"]) > 0 {
					a := query["auth"][0]
					auth = &a
				}

				// new URN, add it instead
				inserts = append(inserts, &urnInsert{
					ContactID: change.ContactID,
					Identity:  urn.Identity().String(),
					Path:      urn.Path(),
					Display:   display,
					Auth:      auth,
					Scheme:    urn.Scheme(),
					Priority:  priority,
					OrgID:     org.OrgID(),
				})

				identities = append(identities, urn.Identity().String())
			}

			// decrease our priority for the next URN
			priority--
		}
	}

	// first update existing URNs
	err := BulkSQL(ctx, "updating contact urns", tx, updateContactURNsSQL, updates)
	if err != nil {
		return errors.Wrapf(err, "error updating urns")
	}

	if len(inserts) > 0 {
		// find the unique ids of the contacts that may be affected by our URN inserts
		rows, err := tx.QueryxContext(ctx,
			`SELECT contact_id FROM contacts_contacturn WHERE identity = ANY($1) AND org_id = $2 AND contact_id IS NOT NULL`,
			pq.Array(identities), org.OrgID(),
		)
		if err != nil {
			return errors.Wrapf(err, "error finding contacts for urns")
		}
		defer rows.Close()

		orphanedIDs := make([]ContactID, 0, len(inserts))
		for rows.Next() {
			var contactID ContactID
			err := rows.Scan(&contactID)
			if err != nil {
				return errors.Wrapf(err, "error reading orphaned contacts")
			}
			orphanedIDs = append(orphanedIDs, contactID)
		}

		// then insert new urns, we do these one by one since we have to deal with conflicts
		for _, insert := range inserts {
			_, err := tx.NamedExecContext(ctx, insertContactURNsSQL, insert)
			if err != nil {
				return errors.Wrapf(err, "error inserting new urns")
			}
		}

		// finally mark all the orphaned contacts as modified
		if len(orphanedIDs) > 0 {
			err := UpdateContactModifiedOn(ctx, tx, orphanedIDs)
			if err != nil {
				return errors.Wrapf(err, "error updating orphaned contacts")
			}
		}
	}

	// NOTE: caller needs to update modified on for this contact
	return nil
}

// urnUpdate is our object that represents a single contact URN update
type urnUpdate struct {
	URNID     URNID      `db:"id"`
	ChannelID *ChannelID `db:"channel_id"`
	Priority  int        `db:"priority"`
}

const updateContactURNsSQL = `
UPDATE 
	contacts_contacturn u
SET
	channel_id = r.channel_id::int,
	priority = r.priority::int
FROM
	(VALUES(:id, :channel_id, :priority))
AS
	r(id, channel_id, priority)
WHERE
	u.id = r.id::int
`

// urnInsert is our object that represents a single contact URN addition
type urnInsert struct {
	ContactID ContactID `db:"contact_id"`
	Identity  string    `db:"identity"`
	Path      string    `db:"path"`
	Display   *string   `db:"display"`
	Auth      *string   `db:"auth"`
	Scheme    string    `db:"scheme"`
	Priority  int       `db:"priority"`
	OrgID     OrgID     `db:"org_id"`
}

const insertContactURNsSQL = `
INSERT INTO
	contacts_contacturn(contact_id, identity, path, display, auth, scheme, priority, org_id)
				 VALUES(:contact_id, :identity, :path, :display, :auth, :scheme, :priority, :org_id)
ON CONFLICT(identity, org_id)
DO 
	UPDATE
	SET 
		contact_id = :contact_id,
		priority = :priority
	`

// ContactURNsChanged represents the new status of URNs for a contact
type ContactURNsChanged struct {
	ContactID ContactID
	OrgID     OrgID
	URNs      []urns.URN
}

<<<<<<< HEAD
// MarshalJSON marshals into JSON. 0 values will become null
func (i URNID) MarshalJSON() ([]byte, error) {
	return null.Int(i).MarshalJSON()
}

// UnmarshalJSON unmarshals from JSON. null values become 0
func (i *URNID) UnmarshalJSON(b []byte) error {
	return null.UnmarshalInt(b, (*null.Int)(i))
}

// Value returns the db value, null is returned for 0
func (i URNID) Value() (driver.Value, error) {
	return null.Int(i).Value()
}

// Scan scans from the db value. null values become 0
func (i *URNID) Scan(value interface{}) error {
	return null.ScanInt(value, (*null.Int)(i))
}

// MarshalJSON marshals into JSON. 0 values will become null
func (i ContactID) MarshalJSON() ([]byte, error) {
	return null.Int(i).MarshalJSON()
}

// UnmarshalJSON unmarshals from JSON. null values become 0
func (i *ContactID) UnmarshalJSON(b []byte) error {
	return null.UnmarshalInt(b, (*null.Int)(i))
}

// Value returns the db value, null is returned for 0
func (i ContactID) Value() (driver.Value, error) {
	return null.Int(i).Value()
}

// Scan scans from the db value. null values become 0
func (i *ContactID) Scan(value interface{}) error {
	return null.ScanInt(value, (*null.Int)(i))
=======
// ContactLock returns the lock key for a particular contact, used with locker
func ContactLock(orgID OrgID, contactID flows.ContactID) string {
	return fmt.Sprintf("c:%d:%d", orgID, contactID)
>>>>>>> 336b9926
}<|MERGE_RESOLUTION|>--- conflicted
+++ resolved
@@ -992,7 +992,6 @@
 	URNs      []urns.URN
 }
 
-<<<<<<< HEAD
 // MarshalJSON marshals into JSON. 0 values will become null
 func (i URNID) MarshalJSON() ([]byte, error) {
 	return null.Int(i).MarshalJSON()
@@ -1031,9 +1030,9 @@
 // Scan scans from the db value. null values become 0
 func (i *ContactID) Scan(value interface{}) error {
 	return null.ScanInt(value, (*null.Int)(i))
-=======
+}
+
 // ContactLock returns the lock key for a particular contact, used with locker
 func ContactLock(orgID OrgID, contactID flows.ContactID) string {
 	return fmt.Sprintf("c:%d:%d", orgID, contactID)
->>>>>>> 336b9926
 }